--- conflicted
+++ resolved
@@ -32,25 +32,13 @@
     :param tor: Active ToR instance.
     :return: None.
     """
-<<<<<<< HEAD
 
     logging.debug('Updating wiki page {}'.format(pagename))
 
-=======
-    logging.debug(f'Updating wiki page {pagename}')
->>>>>>> 87224fd3
     try:
         return tor.wiki[pagename].edit(content)
     except prawcore.exceptions.NotFound as e:
         logging.error(
-<<<<<<< HEAD
             '{} - Requested wiki page {} not found. '
             'Cannot update.'.format(e, pagename), exc_info=1
-        )
-        logging.error(e)
-        logging.error(traceback.format_exc())
-=======
-            f'{e} - Requested wiki page {pagename} not found. '
-            f'Cannot update.', exc_info=1
-        )
->>>>>>> 87224fd3
+        )