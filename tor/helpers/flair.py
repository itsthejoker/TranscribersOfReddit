import logging

from tor_core.helpers import clean_id
from tor_core.helpers import flair
from tor_core.helpers import send_to_modchat


def flair_post(post, text):
    """
    Sets the requested flair on a given post. Must provide a string
    which matches an already-available flair template.

    :param post: A Submission object on ToR.
    :param text: String. The name of the flair template to apply.
    :return: None.
    """
    # Flair looks like this:
    # {
    #   'flair_css_class': 'unclaimed-flair',
    #   'flair_template_id': 'fe9d6950-142a-11e7-901e-0ecc947f9ff4',
    #   'flair_text_editable': False,
    #   'flair_position': 'left',
    #   'flair_text': 'Unclaimed'
    # }
    for choice in post.flair.choices():
        if choice['flair_text'] == text:
            post.flair.select(
                flair_template_id=choice['flair_template_id']
            )
            return

    # if the flairing is successful, we won't hit this line.
    logging.error(
        f'Cannot find requested flair {text}. Not flairing.'
    )


def _get_flair_css(transcription_count):
    if transcription_count >= 1000:
        return 'grafeas-diamond'
    elif transcription_count >= 501:
        return 'grafeas-golden'
    elif transcription_count >= 251:
        return 'grafeas-purple'
    elif transcription_count >= 101:
        return 'grafeas-teal'
    elif transcription_count >= 51:
        return 'grafeas-green'
    else:
        return 'grafeas'


def _parse_existing_flair(user_flair):
    """
    Take the flair string and identify the proper incremented score along with
    its matching CSS class.

    :param user_flair: String; the existing flair string for the user.
    :return:
    """

    # extract their current flair and add one to it
    new_flair_count = int(user_flair[:user_flair.index('Γ') - 1]) + 1

    css = _get_flair_css(new_flair_count)

    # check to make sure we actually got something
    if css is None:
        logging.error(
            f'Cannot find flair css for value {new_flair_count}. What happened?'
        )
        # set to the default with no special looks on the subreddit
        css = 'grafeas'

    return new_flair_count, css


def update_user_flair(post, config):
    """
    On a successful transcription, this takes the user's current flair,
    increments the counter by one, and stores it back to the subreddit.

    If the user is past 50 transcriptions, select the appropriate flair
    class and write that back too.

    :param post: The post which holds the author information.
    :param config: The global config instance.
    :return: None.
    """
    flair_text = '0 Γ - Beta Tester'

    try:
        # The post object is technically an inbox mention, even though it's
        # a Comment object. In order to get the flair, we have to take the
        # ID of our post object and re-request it from Reddit in order to
        # get the *actual* object, even though they have the same ID. It's
        # weird.
        user_flair = config.r.comment(
            id=clean_id(post.fullname)
        ).author_flair_text
    except AttributeError:
        user_flair = flair_text

    if user_flair is None:
        user_flair = flair_text

    if 'Γ' in user_flair:
        new_count, flair_css = _parse_existing_flair(user_flair)

        # if there's anything special in their flair string, let's save it
        additional_flair_text = user_flair[user_flair.index('Γ') + 1:]
        user_flair = f'{new_count} Γ'
        # add in that special flair bit back in to keep their flair intact
        user_flair += additional_flair_text

        config.tor.flair.set(post.author, text=user_flair, css_class=flair_css)
        logging.info(f'Setting flair for {post.author}')
    else:
        # they're bot or a mod and have custom flair. Leave it alone.
        return


def set_meta_flair_on_other_posts(config):
    """
    Loops through the 10 newest posts on ToR and sets the flair to
    'Meta' for any post that is not authored by the bot or any of
    the moderators.

    :param config: the active config object.
    :return: None.
    """
    for post in config.tor.new(limit=10):

        if (
            post.author != config.r.redditor('transcribersofreddit') and
            post.author not in config.tor_mods and
            post.link_flair_text != flair.meta
        ):
            logging.info(
                f'Flairing post {post.fullname} by author {post.author} with '
                f'Meta. '
            )
            flair_post(post, flair.meta)
<<<<<<< HEAD
            send_to_slack(
                f':thinking: '
                f'New meta post: <{post.url}|{post.title}> '
                f':thinking:',
=======
            send_to_modchat(
                f'New meta post: [{post.title}]({post.url})',
>>>>>>> 7d3993c2
                config
            )<|MERGE_RESOLUTION|>--- conflicted
+++ resolved
@@ -141,14 +141,7 @@
                 f'Meta. '
             )
             flair_post(post, flair.meta)
-<<<<<<< HEAD
-            send_to_slack(
-                f':thinking: '
-                f'New meta post: <{post.url}|{post.title}> '
-                f':thinking:',
-=======
             send_to_modchat(
                 f'New meta post: [{post.title}]({post.url})',
->>>>>>> 7d3993c2
                 config
             )