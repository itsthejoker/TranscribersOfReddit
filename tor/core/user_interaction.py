from collections import OrderedDict
import logging
import random

import praw
# noinspection PyProtectedMember
from tor_core.helpers import _
from tor_core.helpers import get_parent_post_id
from tor_core.helpers import get_wiki_page
from tor_core.helpers import send_to_modchat

from tor.core.validation import verified_posted_transcript
from tor.helpers.flair import flair
from tor.helpers.flair import flair_post
from tor.helpers.flair import update_user_flair
from tor.strings.responses import already_claimed
from tor.strings.responses import claim_already_complete
from tor.strings.responses import claim_success
from tor.strings.responses import first_claim_success
from tor.strings.responses import done_cannot_find_transcript
from tor.strings.responses import done_completed_transcript
from tor.strings.responses import done_still_unclaimed
from tor.strings.responses import please_accept_coc
from tor.strings.responses import thumbs_up_gifs
from tor.strings.responses import youre_welcome


def coc_accepted(post, config):
    """
    Verifies that the user is in the Redis set "accepted_CoC".

    :param post: the Comment object containing the claim.
    :param config: the global config dict.
    :return: True if the user has accepted the Code of Conduct, False if they
        haven't.
    """
    return config.redis.sismember('accepted_CoC', post.author.name) == 1


user_commands = OrderedDict()


class user_command:
    """
    Decorator to mark a method as a user command. The decorator can take any
    number of trigger strings as arguments. The command method should take a
    reply and ToR config object as arguments.

    By applying this decorator, command methods will be automatically added to
    user_commands, which is used by process_reply in tor.core.inbox. When
    multiple commands match a message, only the one that was defined first
    will be executed (that is, the one higher up in this file).

    Example:

        @user_command('foo', 'bar')
        def some_command(msg, config):
            msg.reply('Hello world!')

    This command will be executed whenever someone replies with "foo" OR "bar".
    """
    def __init__(self, *args):
        """
        Register the triggers for this command.

        :params: the strings upon which this command should be executed
        """
        self.triggers = tuple(args)

    def __call__(self, method):
        """
        Apply the decorator to a method, adding the method with its triggers
        (as defined in __init__) to the commands register.
        The method should take a comment and a ToR config object as arguments.

        :param method: the method that should be executed for this command
        :returns: the method that was given
        """
        user_commands[self.triggers] = method
        return method


@user_command('i accept')
def process_coc(post, config):
    """
    Adds the username of the redditor to the db as accepting the code of
    conduct.

    :param post: The Comment object containing the claim.
    :param config: the global config dict.
    :return: None.
    """
    result = config.redis.sadd('accepted_CoC', post.author.name)

    # Have they already been added? If 0, then just act like they said `claim`
    # instead. If they're actually new, then send a message to slack.
    if result == 1:
        send_to_modchat(
            f'[u/{post.author.name}](http://www.reddit.com/u/{post.author.name})'
            f' has just accepted the CoC!', config
        )
    process_claim(post, config, first_claim=True)


<<<<<<< HEAD
def process_claim(post, config, first_claim=False):
=======
@user_command('claim')
def process_claim(post, config):
>>>>>>> 4031e7da
    """
    Handles comment replies containing the word 'claim' and routes
    based on a basic decision tree.

    :param post: The Comment object containing the claim.
    :param config: the global config dict.
    :return: None.
    """
    top_parent = get_parent_post_id(post, config.r)

    # WAIT! Do we actually own this post?
    if top_parent.author.name != 'transcribersofreddit':
        logging.debug('Received `claim` on post we do not own. Ignoring.')
        return

    try:
        if not coc_accepted(post, config):
            # do not cache this page. We want to get it every time.
            post.reply(_(
                please_accept_coc.format(get_wiki_page('codeofconduct', config))
            ))
            return

        if top_parent.link_flair_text is None:
            # There exists the very small possibility that the post was
            # malformed and doesn't actually have flair on it. In that case,
            # let's set something so the next part doesn't crash.
            flair_post(top_parent, flair.unclaimed)

        if flair.unclaimed in top_parent.link_flair_text:
            # need to get that "Summoned - Unclaimed" in there too
            if first_claim:
                post.reply(_(claim_success.format(first_claim_success)))
            else:
                post.reply(_(claim_success.format(''))

            flair_post(top_parent, flair.in_progress)
            logging.info(
                f'Claim on ID {top_parent.fullname} by {post.author} successful'
            )

        # can't claim something that's already claimed
        elif top_parent.link_flair_text == flair.in_progress:
            post.reply(_(already_claimed))
        elif top_parent.link_flair_text == flair.completed:
            post.reply(_(claim_already_complete))

    except praw.exceptions.APIException as e:
        if e.error_type == 'DELETED_COMMENT':
            logging.info(
                f'Comment attempting to claim ID {top_parent.fullname} has '
                f'been deleted. Back up for grabs! '
            )
            return
        raise  # Re-raise exception if not


@user_command('done', 'deno')  # we <3 u/Lornescri
def process_done(post, config, override=False):
    """
    Handles comments where the user says they've completed a post.
    Also includes a basic decision tree to enable verification of
    the posts to try and make sure they actually posted a
    transcription.

    :param post: the Comment object which contains the string 'done'.
    :param config: the global config object.
    :param override: A parameter that can only come from process_override()
        and skips the validation check.
    :return: None.
    """

    alt_text_trigger = 'done' not in post.body.lower()

    top_parent = get_parent_post_id(post, config.r)

    # WAIT! Do we actually own this post?
    if top_parent.author.name != 'transcribersofreddit':
        logging.info('Received `done` on post we do not own. Ignoring.')
        return

    try:
        if flair.unclaimed in top_parent.link_flair_text:
            post.reply(_(done_still_unclaimed))
        elif top_parent.link_flair_text == flair.in_progress:
            if not override and not verified_posted_transcript(post, config):
                # we need to double-check these things to keep people
                # from gaming the system
                logging.info(
                    f'Post {top_parent.fullname} does not appear to have a '
                    f'post by claimant {post.author}. Hrm... '
                )
                # noinspection PyUnresolvedReferences
                try:
                    post.reply(_(done_cannot_find_transcript))
                except praw.exceptions.ClientException as e:
                    # We've run into an issue where someone has commented and
                    # then deleted the comment between when the bot pulls mail
                    # and when it processes comments. This should catch that.
                    # Possibly should look into subclassing praw.Comment.reply
                    # to include some basic error handling of this so that
                    # we can fix it throughout the application.
                    logging.warning(e)
                return

            # Control flow:
            # If we have an override, we end up here to complete.
            # If there is no override, we go into the validation above.
            # If the validation fails, post the apology and return.
            # If the validation succeeds, come down here.

            if override:
                logging.info('Moderator override starting!')
            # noinspection PyUnresolvedReferences
            try:
                if alt_text_trigger:
                    post.reply(_(
                        'I think you meant `done`, so here we go!\n\n' +
                        done_completed_transcript
                    ))
                else:
                    post.reply(_(done_completed_transcript))
                update_user_flair(post, config)
                logging.info(
                    f'Post {top_parent.fullname} completed by {post.author}!'
                )
            except praw.exceptions.ClientException:
                # If the butt deleted their comment and we're already this
                # far into validation, just mark it as done. Clearly they
                # already passed.
                logging.info(
                    f'Attempted to mark post {top_parent.fullname} '
                    f'as done... hit ClientException.'
                )
            flair_post(top_parent, flair.completed)

            config.redis.incr('total_completed', amount=1)

    except praw.exceptions.APIException as e:
        if e.error_type == 'DELETED_COMMENT':
            logging.info(
                f'Comment attempting to mark ID {top_parent.fullname} '
                f'as done has been deleted'
            )
            return
        raise  # Re-raise exception if not


@user_command('thank')
def process_thanks(post, config):
    try:
        post.reply(_(youre_welcome.format(random.choice(thumbs_up_gifs))))
    except praw.exceptions.APIException as e:
        if e.error_type == 'DELETED_COMMENT':
            logging.debug('Comment requiring thanks was deleted')
            return
        raise<|MERGE_RESOLUTION|>--- conflicted
+++ resolved
@@ -102,12 +102,9 @@
     process_claim(post, config, first_claim=True)
 
 
-<<<<<<< HEAD
+
+@user_command('claim')
 def process_claim(post, config, first_claim=False):
-=======
-@user_command('claim')
-def process_claim(post, config):
->>>>>>> 4031e7da
     """
     Handles comment replies containing the word 'claim' and routes
     based on a basic decision tree.
