import logging

import sh

import random
import os
import sys
from tor.helpers.reddit_ids import clean_id
from tor.helpers.misc import _
from tor.core.user_interaction import process_done
from tor.core.initialize import initialize


<<<<<<< HEAD
def process_override(reply, r, tor, config):
=======
def from_moderator(reply, config):
    return reply.author in config.tor_mods


def process_override(reply, r, tor, redis_server, config):
>>>>>>> 17933e16
    """
    This process is for moderators of ToR to force u/transcribersofreddit
    to mark a post as complete and award flair when the bot refutes a
    `done` claim. The comment containing "!override" must be in response to
    the bot's comment saying that it cannot find the transcript.

    :param reply: the comment reply object from the moderator.
    :param r: the active Reddit instance.
    :param tor: the TranscribersOfReddit subreddit object.
    :param config: the global config object.
    :return: None.
    """
    # first we verify that this comment comes from a moderator and that
    # we can work on it.
    if not from_moderator(reply, config):
        reply.reply(_(random.choice(config.no_gifs)))
        logging.info(
            f'{reply.author.name} just tried to override. Lolno.'
        )
        return
    # okay, so the parent of the reply should be the bot's comment
    # saying it can't find it. In that case, we need the parent's
    # parent. That should be the comment with the `done` call in it.
    reply_parent = r.comment(id=clean_id(reply.parent_id))
    parents_parent = r.comment(id=clean_id(reply_parent.parent_id))
    if 'done' in parents_parent.body.lower():
        logging.info(
            f'Starting validation override for post {parents_parent.fullname}'
            f', approved by {reply.author.name}'
        )
        process_done(
            parents_parent, r, tor, config, override=True
        )


def reload_config(reply, tor, config):
    if not from_moderator(reply, config):
        reply.reply(_(random.choice(config.no_gifs)))
        logging.info(
            f'{reply.author.name} just issued a reload command. No.'
        )
    else:
        logging.info(
            f'Reloading configs at the request of {reply.author.name}'
        )
        initialize(tor, config)
        logging.info('Reload complete.')


def update_and_restart(reply, config):
    if not from_moderator(reply, config):
        reply.reply(_(random.choice(config.no_gifs)))
        logging.info(
            f'{reply.author.name} just issued update. No.'
        )
    else:
        # update from repo
        sh.git.pull("origin", "master")
        # restart own process
        os.execl(sys.executable, sys.executable, *sys.argv)<|MERGE_RESOLUTION|>--- conflicted
+++ resolved
@@ -11,15 +11,11 @@
 from tor.core.initialize import initialize
 
 
-<<<<<<< HEAD
-def process_override(reply, r, tor, config):
-=======
 def from_moderator(reply, config):
     return reply.author in config.tor_mods
 
 
-def process_override(reply, r, tor, redis_server, config):
->>>>>>> 17933e16
+def process_override(reply, r, tor, config):
     """
     This process is for moderators of ToR to force u/transcribersofreddit
     to mark a post as complete and award flair when the bot refutes a
