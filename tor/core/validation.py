--- conflicted
+++ resolved
@@ -15,7 +15,6 @@
         return True
 
 
-<<<<<<< HEAD
 def _thread_title_check(original_post, history_item):
     # Verify that the link titles match. On the original post, it will be
     # removed, but we should still be able to extract the title of the
@@ -48,12 +47,6 @@
         ):
             return True
     return False
-=======
-def _author_history_check(post, config):
-    for doohickey in post.author.new(limit=3):
-        if _header_check(doohickey, config):
-            pass
->>>>>>> 1f8c7790
 
 
 def verified_posted_transcript(post, config):
@@ -85,12 +78,6 @@
             _header_check(top_level_comment, config)
         ):
             return True
-<<<<<<< HEAD
+
     # Did their transcript get flagged by the spam filter? Check their history.
-    return _author_history_check(post, config)
-=======
-    # Did it get removed? Check their history.
-    # if _author_history_check:
-    #     return True
-    # return False
->>>>>>> 1f8c7790
+    return _author_history_check(post, config)