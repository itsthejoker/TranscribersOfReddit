--- conflicted
+++ resolved
@@ -3,32 +3,16 @@
 
 from praw.exceptions import ClientException as RedditClientException
 from praw.models import Comment as RedditComment
-<<<<<<< HEAD
-=======
 from praw.models import Message as RedditMessage
-from tor_core.helpers import send_to_modchat
-from tor_core.strings import reddit_url
-
->>>>>>> d1c681e5
 from tor.core import validation
 from tor.core.admin_commands import process_command, process_override
 from tor.core.helpers import send_to_modchat
 from tor.core.mentions import process_mention
-<<<<<<< HEAD
 from tor.core.strings import reddit_url
 from tor.core.user_interaction import (process_claim, process_coc,
-                                       process_done, process_thanks,
-                                       process_unclaim,
+                                       process_done, process_message,
+                                       process_thanks, process_unclaim,
                                        process_wrong_post_location)
-=======
-from tor.core.user_interaction import process_claim
-from tor.core.user_interaction import process_coc
-from tor.core.user_interaction import process_done
-from tor.core.user_interaction import process_thanks
-from tor.core.user_interaction import process_unclaim
-from tor.core.user_interaction import process_wrong_post_location
-from tor.core.user_interaction import process_message
->>>>>>> d1c681e5
 
 MOD_SUPPORT_PHRASES = [
     re.compile('fuck', re.IGNORECASE),
@@ -212,7 +196,7 @@
             continue
 
         elif isinstance(item, RedditMessage):
-            process_message(item, config)
+            process_message(item, cfg)
             item.mark_read()
 
         else:
