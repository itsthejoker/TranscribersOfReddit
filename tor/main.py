--- conflicted
+++ resolved
@@ -41,15 +41,16 @@
             time.sleep(60)
 
     except (
-            prawcore.exceptions.RequestException,
-            prawcore.exceptions.ServerError
+        prawcore.exceptions.RequestException,
+        prawcore.exceptions.ServerError,
+        # this will also trigger if we get banned from somewhere.
+        # We will need to plan on some jerk banning us without warning,
+        # but for now we will treat is as an API error and try again.
+        prawcore.exceptions.Forbidden
     ) as e:
-        logging.error(e)
         logging.error(
-            'PRAW encountered an error communicating with Reddit.'
-        )
-        logging.error(
-            'Sleeping for 60 seconds and trying program loop again.'
+            '{} - Issue communicating with Reddit. Sleeping for 60s!'
+            ''.format(e), exc_info=1
         )
         time.sleep(60)
 
@@ -68,34 +69,7 @@
 
     try:
         while True:
-<<<<<<< HEAD
             run(r, tor, config)
-=======
-            try:
-                check_inbox(r, tor, redis_server, config)
-
-                for sub in config.subreddits_to_check:
-                    check_submissions(sub, r, tor, redis_server, config)
-
-                set_meta_flair_on_other_posts(r, tor, config)
-
-                if config.debug_mode:
-                    time.sleep(60)
-
-            except (
-                prawcore.exceptions.RequestException,
-                prawcore.exceptions.ServerError,
-                # this will also trigger if we get banned from somewhere.
-                # We will need to plan on some jerk banning us without warning,
-                # but for now we will treat is as an API error and try again.
-                prawcore.exceptions.Forbidden
-            ) as e:
-                logging.error(
-                    '{} - Issue communicating with Reddit. Sleeping for 60s!'
-                    ''.format(e), exc_info=1
-                )
-                time.sleep(60)
->>>>>>> 94d91eee
 
     except KeyboardInterrupt:
         logging.info('User triggered shutdown. Shutting down.')
