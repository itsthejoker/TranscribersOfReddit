praw==4.4.0
redis<3.0.0
hiredis
better_exceptions
addict
cython
tesserocr
imgurpython
<<<<<<< HEAD
bugsnag
=======
wget
>>>>>>> 99a7699c
<|MERGE_RESOLUTION|>--- conflicted
+++ resolved
@@ -6,8 +6,5 @@
 cython
 tesserocr
 imgurpython
-<<<<<<< HEAD
 bugsnag
-=======
-wget
->>>>>>> 99a7699c
+wget