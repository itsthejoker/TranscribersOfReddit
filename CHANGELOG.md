# Changelog

We follow [Semantic Versioning](http://semver.org/) as a way of measuring stability of an update. This
means we will never make a backwards-incompatible change within a major version of the project.

## v3.4.0 (2017-12-11)

<<<<<<< HEAD
- Send inbox messages to Slack if they don't match any of the commands (by @arfie)
- Send message to Slack on phrases that may need mod intervention (by @thelonelyghost)
- Allow blacklisting of people (by @perryprog)
- Add new command system (by @perryprog)
- Use the same colors for subreddit flairs as on Discord, depending on number of completed transcriptions (by @itsthejoker)
- Send message to Slack when flairing a post as Meta (by @arfie)
=======
- Handles common typo `deno` as `done` (by @itsthejoker)
>>>>>>> 6b3d2ad5

## v3.3.0 (2017-11-22)

- Enable alternate validation method to get around spam filter nuking posts (by @itsthejoker)

## v3.2.0 (2017-11-7)

- Update inbox handler to increase handling speed
- Update inbox handler to increase legibility and modularity
- Guard every comment reply in case it gets deleted
- Prunes unneeded dependencies from before tor_core extraction
- Defers bot reference in `praw.ini` and whether in debug mode from environment variables (by @thelonelyghost)

## v3.1.1 (2017-10-25)
- Minor bug fix, the bot would reply that the config was reloaded when it really wasn't.

## v3.1.0 (2017-10-14)
- Now processing inbox messages in the correct order
- Adds support for pulling all submissions from specific subreddits

## v3.0.4 (2017-10-12)

- Handle top-level post replies the same as comment replies

## v3.0.3 (2017-10-01)

- Removes ability to summon across Reddit
- Adds ability to PM users with stock message
- Updates Slack notification messages

## v3.0.2 (2017-09-20)

- Fixes bug with parsing messages from Reddit itself

## v3.0.1 (2017-09-05)

- Adds Travis CI support, enforcing support for python 3.6
- Updates docs for `pip install` using a git url
- Adds CLI tool `tor-moderator` to PATH (instead of `python tor/main.py`)
- Splits to multiple requirements.txt files, depending on usage
- `python setup.py test` defers to PyTest as the framework
- Initial attempts at automated test support
- Moves parts of `tor.strings` into `tor_core`
- Moves flair flair helpers into `tor_core`
- Post title is truncated if longer than 250 characters
- Better method dependency tracking (e.g., passing `config.r` instead of whole `config`)

## v3.0.0 (2017-08-20)

- Updates PRAW (Reddit API) library: v4.4.0 -> v5.0.1
- Extracts major parts of `tor.core` into [`tor_core`](https://github.com/GrafeasGroup/tor_core)
- Moves `tor-archivist` bot to [`ToR_Archivist`](https://github.com/GrafeasGroup/tor_archivist)
- Moves `tor-apprentice` bot to [`ToR_OCR`](https://github.com/GrafeasGroup/tor_ocr)
- Reverts dependency management change (pass entire `config` object again)
- Disable self-update directive to bot (does not yet work)
- Adds directive 'ping' to check if bot is alive
- Adds 'Meta' flair for posts by author who isn't a mod or known bot
- Rewrite `tor-moderator` to use bot framework in `tor_core`
- Rule change to have user transcript require footer instead of header

## v2.7.1 (2017-07-01)

- Modify date logic and fix config loading for archivist bot
- adds css_flair dict for easier interaction with css (by @itsthejoker)

## v2.7.0 (2017-07-01)

- Adds `setup.py` for pip packaging
- Fixes linting errors
- Removes imports and non-essential, mutating functions from `tor/__init__.py`
- Adds automated testing, starting with configuration object
- Significant rewording of `README.md` for clarity
- Add `bin/run` as user-friendly editing for task runner (see [`.git/safe/../../bin` PATH protocol](https://twitter.com/tpope/status/165631968996900865))
- Basics for a bot automatically removing and archiving old posts (by @arfie)
- Updated `README.md` with information on u/ToR_archivist (by @arfie)

## v2.6.14 (2017-06-07)

- Started logging changes into CHANGELOG.md
- [Some changes before this point may not be included]<|MERGE_RESOLUTION|>--- conflicted
+++ resolved
@@ -5,16 +5,13 @@
 
 ## v3.4.0 (2017-12-11)
 
-<<<<<<< HEAD
 - Send inbox messages to Slack if they don't match any of the commands (by @arfie)
 - Send message to Slack on phrases that may need mod intervention (by @thelonelyghost)
 - Allow blacklisting of people (by @perryprog)
 - Add new command system (by @perryprog)
 - Use the same colors for subreddit flairs as on Discord, depending on number of completed transcriptions (by @itsthejoker)
 - Send message to Slack when flairing a post as Meta (by @arfie)
-=======
 - Handles common typo `deno` as `done` (by @itsthejoker)
->>>>>>> 6b3d2ad5
 
 ## v3.3.0 (2017-11-22)
 
