--- conflicted
+++ resolved
@@ -6,13 +6,10 @@
 ## Unreleased
 
 - Verbiage updates and other message improvements (by @itsthejoker)
-<<<<<<< HEAD
 - Fix mod interventions to not prevent normal user commands from being executed (by @arfie)
 - Change the user commands structure (by @arfie)
-=======
 - Fixes issue with YouTube transcription requested for video id `None` (by @thelonelyghost)
 - Fixes history check on users who have submissions stickied to their profile (by @arfie)
->>>>>>> a24c3390
 
 ## v3.4.0 (2017-12-11)
 
