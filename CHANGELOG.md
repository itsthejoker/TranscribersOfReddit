--- conflicted
+++ resolved
@@ -3,16 +3,11 @@
 We follow [Semantic Versioning](http://semver.org/) as a way of measuring stability of an update. This
 means we will never make a backwards-incompatible change within a major version of the project.
 
-<<<<<<< HEAD
-## Unreleased
+## Unreleased (2018-1-25)
 
+- Verbiage updates and other message improvements (by @itsthejoker)
 - Fix mod interventions to not prevent normal user commands from being executed (by @arfie)
 - Change the user commands structure (by @arfie)
-=======
-## Unreleased (2018-1-15)
-
-- Verbiage updates and other message improvements (by @itsthejoker)
->>>>>>> 449c6bb8
 
 ## v3.4.0 (2017-12-11)
 
